--- conflicted
+++ resolved
@@ -643,11 +643,8 @@
 				log.Error(err)
 				return err
 			}
-<<<<<<< HEAD
 			sendStepStateChan(shard.RetryChan, storage.SubmitState, true, nil, nil)
 			fmt.Println("submit contract success! ")
-			go payFullToEscrowAndSubmitToGuard(context.Background(), submitContractRes, cfg, ss)
-=======
 
 			// get node
 			n, err := cmdenv.GetNode(env)
@@ -661,7 +658,6 @@
 			}
 
 			go payFullToEscrowAndSubmitToGuard(context.Background(), n, api, submitContractRes, cfg, ss)
->>>>>>> 9b634fee
 		}
 		return nil
 	},
@@ -856,12 +852,7 @@
 		return
 	}
 	// TODO: download file from client
-<<<<<<< HEAD
 	go downloadChunkFromClient(shardInfo, shardInfo.ShardHash, ssID, n, pid, req, env)
-=======
-	// TODO: Check if renter is paid, if so, download file
-	go downloadChunkFromClient(shardInfo, shardHash, ssID, n, pid, req, env)
->>>>>>> 9b634fee
 }
 
 // call escrow service to check if payment is received or not
