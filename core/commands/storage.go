--- conflicted
+++ resolved
@@ -5,7 +5,8 @@
 	"context"
 	"encoding/json"
 	"fmt"
-	"github.com/TRON-US/go-btfs/core/escrow"
+	"github.com/TRON-US/go-btfs/core/commands/escrow"
+
 	"strconv"
 	"strings"
 	"time"
@@ -18,8 +19,10 @@
 	"github.com/TRON-US/go-btfs/core/ledger"
 	ledgerPb "github.com/TRON-US/go-btfs/core/ledger/pb"
 
+	escrowpb "github.com/tron-us/go-btfs-common/protos/escrow"
 	chunker "github.com/TRON-US/go-btfs-chunker"
 	cmds "github.com/TRON-US/go-btfs-cmds"
+	"github.com/tron-us/go-btfs-common/crypto"
 	"github.com/TRON-US/go-unixfs"
 	coreiface "github.com/TRON-US/interface-go-btfs-core"
 	"github.com/TRON-US/interface-go-btfs-core/path"
@@ -327,7 +330,7 @@
 					if chunkInfo.GetState() != storage.StdChunkStateFlow[storage.CompleteState].State {
 						chunkInfo.RetryChan <- &storage.StepRetryChan{
 							Succeed:           false,
-							SessionTimeOurErr: fmt.Errorf("session timeout"),
+							SessionTimeOutErr: fmt.Errorf("session timeout"),
 						}
 					}
 				}(chunkInfo)
@@ -353,26 +356,28 @@
 				return
 			}
 			// TODO: init contract with each server and send over to host
-<<<<<<< HEAD
-			contract := escrow.NewContract(chunkHash, n.Identity.Pretty(), candidateHost.Identity, candidateHost.Price)
-			contractBytes, err := proto.Marshal(contract)
+			contract, err := escrow.NewContract(n, chunkHash, n.Identity.Pretty(), candidateHost.Identity, candidateHost.Price)
 			if err != nil {
 				sendSessionStatusChan(ss.SessionStatusChan, storage.InitStatus, false, err)
 				return
 			}
-=======
->>>>>>> 91a981a4
+			payerSig, err := crypto.Sign(n.PrivateKey, contract)
+			if err != nil {
+				sendSessionStatusChan(ss.SessionStatusChan, storage.InitStatus, false, err)
+				return
+			}
 			// build connection with host, init step, could be error or timeout
-			go retryProcess(ctx, api, candidateHost, ss, n, contractBytes, chunkHash, ssID, test)
+			go retryProcess(ctx, api, candidateHost, ss, n, payerSig, chunkHash, ssID, test)
 
 			// monitor each steps if error or time out happens, retry
+			// TODO: Change steps
 			for curState := 0; curState < len(storage.StdChunkStateFlow); {
 				select {
 				case chunkRes := <-chunkInfo.RetryChan:
 					if !chunkRes.Succeed {
 						// receiving session time out signal, directly return
-						if chunkRes.SessionTimeOurErr != nil {
-							log.Error(chunkRes.SessionTimeOurErr)
+						if chunkRes.SessionTimeOutErr != nil {
+							log.Error(chunkRes.SessionTimeOutErr)
 							return
 						}
 						// if client itself has some error, no matter how many times it tries,
@@ -437,7 +442,7 @@
 }
 
 func retryProcess(ctx context.Context, api coreiface.CoreAPI, candidateHost *storage.HostNode, ss *storage.Session,
-	n *core.IpfsNode, contract []byte, chunkHash string, ssID string, test bool) {
+	n *core.IpfsNode, halfSignedContract []byte, chunkHash string, ssID string, test bool) {
 	// record chunk info in session
 	chunk := ss.GetOrDefault(chunkHash)
 
@@ -476,7 +481,11 @@
 	chunk.UpdateChunk(n.Identity, hostPid, channelID, candidateHost.Price)
 	chunk.SetState(storage.InitState)
 	// TODO: send over contract
-	_, err = p2pCall(n, hostPid, "/storage/upload/init", ssID, strconv.FormatInt(channelID.Id, 10), chunkHash, strconv.FormatInt(candidateHost.Price, 10))
+	_, err = p2pCall(n, hostPid, "/storage/upload/init", ssID,
+		strconv.FormatInt(channelID.Id, 10),
+		chunkHash,
+		strconv.FormatInt(candidateHost.Price, 10),
+		halfSignedContract)
 	// fail to connect with retry
 	if err != nil {
 		sendStepStateChan(chunk.RetryChan, storage.InitState, false, nil, err)
@@ -576,10 +585,15 @@
 // TODO: for client to receive all the half signed contracts
 var storageUploadRecvContractCmd = &cmds.Command{
 	Helptext: cmds.HelpText{
-		//Tagline: "For client to receive collateral proof.",
+		Tagline: "For client to receive collateral proof.",
+	},
+	Arguments: []cmds.Argument{
+		cmds.StringArg("contract", true, false, "Signed Contract."),
+		cmds.StringArg("sessionID", true, false, "session ID which render used to store all chunksInfo"),
 	},
 	Run: func(req *cmds.Request, res cmds.ResponseEmitter, env cmds.Environment) error {
 		// TODO: receive contracts
+		contract := req.Arguments[0]
 
 		// TODO: send to escrow service
 
@@ -655,7 +669,7 @@
 		cmds.StringArg("channel-id", true, false, "Open channel id for payment."),
 		cmds.StringArg("chunk-hash", true, false, "Chunk the storage node should fetch."),
 		cmds.StringArg("price", true, false, "Price per GB in BTT for storing this chunk offered by client."),
-		cmds.StringArg("contract", true, false, "client init contract")
+		cmds.StringArg("contract", true, false, "client init contract"),
 	},
 	RunTimeout: 5 * time.Second,
 	Run: func(req *cmds.Request, res cmds.ResponseEmitter, env cmds.Environment) error {
@@ -675,6 +689,7 @@
 		if err != nil {
 			return err
 		}
+		payerSig := []byte(req.Arguments[4])
 		n, err := cmdenv.GetNode(env)
 		if err != nil {
 			return err
@@ -711,22 +726,33 @@
 		log.Debug("Verified channel:", channelInfo)
 
 		sendSessionStatusChan(ss.SessionStatusChan, storage.InitStatus, true, nil)
-		// TODO: review contract and send back to client
-<<<<<<< HEAD
-		go reviewContractAndSign(chunkInfo, chunkHash, ssID, n, pid, req, env)
-=======
-		go reviewContractAndSign()
->>>>>>> 91a981a4
+		// review contract and send back to client
+		go reviewContractAndSign(chunkInfo, chunkHash, ssID, n, pid, req, env, payerSig)
 		//go downloadChunkFromClient(chunkInfo, chunkHash, ssID, n, pid, req, env)
 		return nil
 	},
 }
 
 // TODO: sign on the contract and send back to endpoint: /storage/upload/recvcntrct
-func reviewContractAndSign(chunkInfo *storage.Chunk, chunkHash string, ssID string, n *core.IpfsNode, pid peer.ID, req *cmds.Request, env cmds.Environment)  {
-	go periodicallyCheckPaymentFromClient()
-	go downloadChunkFromClient(chunkInfo, chunkHash, ssID, n, pid, req, env)
-
+func reviewContractAndSign(chunkInfo *storage.Chunk, chunkHash string, ssID string, n *core.IpfsNode,
+	pid peer.ID, req *cmds.Request, env cmds.Environment, payerSig []byte)  {
+		// TODO
+		go periodicallyCheckPaymentFromClient()
+		go downloadChunkFromClient(chunkInfo, chunkHash, ssID, n, pid, req, env)
+		// review contract
+		// TODO: Currently only
+		// Sign on the contract
+		selfPrivKey := n.PrivateKey
+		signature, err := ledger.Sign(selfPrivKey, contract)
+		if err != nil {
+			log.Error(err)
+			return
+		}
+		_, err = p2pCall(n, pid, "/storage/upload/recvcontract", string(signature))
+		if err != nil {
+			log.Error(err)
+			return
+		}
 }
 
 // call escrow service to check if payment is received or not
@@ -1064,7 +1090,7 @@
 	SignedPayment []byte
 }
 
-func p2pCall(n *core.IpfsNode, pid peer.ID, api string, arg ...string) ([]byte, error) {
+func p2pCall(n *core.IpfsNode, pid peer.ID, api string, arg ...interface{}) ([]byte, error) {
 	remoteCall := &remote.P2PRemoteCall{
 		Node: n,
 		ID:   pid,
