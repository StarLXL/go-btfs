package commands

import (
	"compress/gzip"
	"context"
	"encoding/json"
	"fmt"
	"strconv"
	"strings"
	"time"

	"github.com/TRON-US/go-btfs/core"
	"github.com/TRON-US/go-btfs/core/commands/cmdenv"
	"github.com/TRON-US/go-btfs/core/commands/storage"
	"github.com/TRON-US/go-btfs/core/corehttp/remote"
	"github.com/TRON-US/go-btfs/core/escrow"
	"github.com/TRON-US/go-btfs/core/guard"
	"github.com/TRON-US/go-btfs/core/hub"

	cmds "github.com/TRON-US/go-btfs-cmds"
	config "github.com/TRON-US/go-btfs-config"
	coreiface "github.com/TRON-US/interface-go-btfs-core"
	"github.com/TRON-US/interface-go-btfs-core/path"
	"github.com/tron-us/go-btfs-common/crypto"
	"github.com/tron-us/go-btfs-common/info"
	escrowPb "github.com/tron-us/go-btfs-common/protos/escrow"
	guardPb "github.com/tron-us/go-btfs-common/protos/guard"
	hubpb "github.com/tron-us/go-btfs-common/protos/hub"
	"github.com/tron-us/go-btfs-common/utils/grpc"

	"github.com/gogo/protobuf/proto"
	cidlib "github.com/ipfs/go-cid"
	ds "github.com/ipfs/go-datastore"
	"github.com/libp2p/go-libp2p-core/peer"
	ma "github.com/multiformats/go-multiaddr"
)

const (
	leafHashOptionName            = "leaf-hash"
	uploadPriceOptionName         = "price"
	replicationFactorOptionName   = "replication-factor"
	hostSelectModeOptionName      = "host-select-mode"
	hostSelectionOptionName       = "host-selection"
	hostInfoModeOptionName        = "host-info-mode"
	hostSyncModeOptionName        = "host-sync-mode"
	hostStoragePriceOptionName    = "host-storage-price"
	hostBandwidthPriceOptionName  = "host-bandwidth-price"
	hostCollateralPriceOptionName = "host-collateral-price"
	hostBandwidthLimitOptionName  = "host-bandwidth-limit"
	hostStorageTimeMinOptionName  = "host-storage-time-min"
	testOnlyOptionName            = "host-search-local"

	defaultRepFactor = 3

	// retry limit
	RetryLimit = 3
	FailLimit  = 3
)

// TODO: get/set the value from/in go-btfs-common
var HostPriceLowBoundary = int64(10)

var StorageCmd = &cmds.Command{
	Helptext: cmds.HelpText{
		Tagline: "Interact with storage services on BTFS.",
		ShortDescription: `
Storage services include client upload operations, host storage operations,
host information sync/display operations, and BTT payment-related routines.`,
	},
	Subcommands: map[string]*cmds.Command{
		"upload":    storageUploadCmd,
		"hosts":     storageHostsCmd,
		"info":      storageInfoCmd,
		"announce":  storageAnnounceCmd,
		"challenge": storageChallengeCmd,
	},
}

var storageUploadCmd = &cmds.Command{
	Helptext: cmds.HelpText{
		Tagline: "Store files on BTFS network nodes through BTT payment.",
		ShortDescription: `
By default, BTFS will select hosts based on overall score according to current client's environment.
To upload a file, <file-hash> must refer to a reed-solomon encoded file.

To create a reed-solomon encoded file from a normal file:

    $ btfs add --chunker=reed-solomon <file>
    added <file-hash> <file>

Run command to upload:

    $ btfs storage upload <file-hash>

To customly upload and store a file on specific hosts:
    Use -m with 'custom' mode, and put host identifiers in -s, with multiple hosts separated by ','.

    # Upload a file to a set of hosts
    # Total # of hosts must match # of shards in the first DAG level of root file hash
    $ btfs storage upload <file-hash> -m=custom -s=<host_address1>,<host_address2>

    # Upload specific chunks to a set of hosts
    # Total # of hosts must match # of chunks given
    $ btfs storage upload <chunk-hash1> <chunk-hash2> -l -m=custom -s=<host_address1>,<host_address2>

Receive proofs as collateral evidence after selected nodes agree to store the file.`,
	},
	Subcommands: map[string]*cmds.Command{
		"init":         storageUploadInitCmd,
		"reqc":         storageUploadRequestChallengeCmd,
		"respc":        storageUploadResponseChallengeCmd,
		"recvcontract": storageUploadRecvContractCmd,
		"status":       storageUploadStatusCmd,
		"proof":        storageUploadProofCmd,
	},
	Arguments: []cmds.Argument{
		cmds.StringArg("file-hash", true, true, "Add hash of file to upload.").EnableStdin(),
	},
	Options: []cmds.Option{
		cmds.BoolOption(leafHashOptionName, "l", "Flag to specify given hash(es) is leaf hash(es).").WithDefault(false),
		cmds.Int64Option(uploadPriceOptionName, "p", "Max price per GB of storage in BTT."),
		cmds.Int64Option(replicationFactorOptionName, "r", "Replication factor for the file with erasure coding built-in.").WithDefault(defaultRepFactor),
		cmds.StringOption(hostSelectModeOptionName, "m", "Based on mode to select the host and upload automatically.").WithDefault(storage.HostModeDefault),
		cmds.StringOption(hostSelectionOptionName, "s", "Use only these selected hosts in order on 'custom' mode. Use ',' as delimiter."),
		cmds.BoolOption(testOnlyOptionName, "t", "Enable host search under all domains 0.0.0.0 (useful for local test).").WithDefault(true),
	},
	RunTimeout: 5 * time.Minute, // TODO: handle large file uploads?
	Run: func(req *cmds.Request, res cmds.ResponseEmitter, env cmds.Environment) error {
		// get config settings
		cfg, err := cmdenv.GetConfig(env)
		if err != nil {
			return err
		}
		if !cfg.Experimental.StorageClientEnabled {
			return fmt.Errorf("storage client api not enabled")
		}
		// get node
		n, err := cmdenv.GetNode(env)
		if err != nil {
			return err
		}
		// get core api
		api, err := cmdenv.GetApi(env, req)
		if err != nil {
			return err
		}
		// check file hash
		var (
			shardHashes []string
			rootHash    cidlib.Cid
		)
		lf, _ := req.Options[leafHashOptionName].(bool)
		if lf == false {
			if len(req.Arguments) != 1 {
				return fmt.Errorf("need one and only one root file hash")
			}
			// get leaf hashes
			hashStr := req.Arguments[0]
			// convert to cid
			rootHash, err = cidlib.Parse(hashStr)
			if err != nil {
				return err
			}
			hashes, err := storage.CheckAndGetReedSolomonShardHashes(req.Context, n, api, rootHash)
			if err != nil {
				return err
			}
			for _, h := range hashes {
				shardHashes = append(shardHashes, h.String())
			}
		} else {
			rootHash = cidlib.Undef
			shardHashes = req.Arguments
		}
		// start new session
		sm := storage.GlobalSession
		ssID, err := storage.NewSessionID()
		// start new session
		if err != nil {
			return err
		}
		ss := sm.GetOrDefault(ssID, n.Identity)
		ss.SetFileHash(rootHash)
		ss.SetStatus(storage.InitStatus)
		go controlSessionTimeout(ss)

		// get hosts/peers
		var peers []string
		// init retry queue
		retryQueue := storage.NewRetryQueue(int64(len(peers)))
		// set price limit, the price is default when host doesn't provide price
		price, found := req.Options[uploadPriceOptionName].(int64)
		if found && price < HostPriceLowBoundary {
			return fmt.Errorf("price is smaller than minimum setting price")
		}
		if !found {
			price = 10
		}
		mode, _ := req.Options[hostSelectModeOptionName].(string)
		if mode == "custom" {
			// get host list as user specified
			hosts, found := req.Options[hostSelectionOptionName].(string)
			if !found {
				return fmt.Errorf("custom mode needs input host lists")
			}
			peers = strings.Split(hosts, ",")
			if len(peers) != len(shardHashes) {
				return fmt.Errorf("custom mode hosts length must match chunk hashes length")
			}
			for _, ip := range peers {
				host := &storage.HostNode{
					Identity:   ip,
					RetryTimes: 0,
					FailTimes:  0,
					Price:      price,
				}
				if err := retryQueue.Offer(host); err != nil {
					return err
				}
			}
		} else {
			hosts, err := storage.GetHostsFromDatastore(req.Context, n, mode, len(shardHashes))
			if err != nil {
				return err
			}
			for _, ni := range hosts {
				// use host askingPrice instead if provided
				if int64(ni.StoragePriceAsk) != HostPriceLowBoundary {
					price = int64(ni.StoragePriceAsk)
				}
				// add host to retry queue
				host := &storage.HostNode{
					Identity:   ni.NodeId,
					RetryTimes: 0,
					FailTimes:  0,
					Price:      price,
				}
				if err := retryQueue.Offer(host); err != nil {
					return err
				}
			}
		}

		// retry queue need to be reused in proof cmd
		ss.SetRetryQueue(retryQueue)

		// add chunks into session
		for _, shardHash := range shardHashes {
			ss.GetOrDefault(shardHash)
		}
		testFlag := req.Options[testOnlyOptionName].(bool)
		go retryMonitor(context.Background(), api, ss, n, ssID, testFlag)

		seRes := &UploadRes{
			ID: ssID,
		}
		return res.Emit(seRes)
	},
	Type: UploadRes{},
}

func controlSessionTimeout(ss *storage.FileContracts) {
	// error is special std flow, will not be counted in here
	// and complete status don't need to wait for signal coming
	for curStatus := 0; curStatus < len(storage.StdSessionStateFlow)-2; {
		select {
		case sessionState := <-ss.SessionStatusChan:
			if sessionState.Succeed {
				curStatus = sessionState.CurrentStep + 1
				ss.SetStatus(curStatus)
			} else {
				// TODO: ADD error info to status
				log.Error(sessionState.Err)
				ss.SetStatus(storage.ErrStatus)
				return
			}
		case <-time.After(storage.StdSessionStateFlow[curStatus].TimeOut):
			ss.SetStatus(storage.ErrStatus)
			// sending each chunk channel with terminate signal if they are in progress
			// otherwise no chunk channel would be there receiving
			for _, chunkInfo := range ss.ShardInfo {
				go func(chunkInfo *storage.Shards) {
					if chunkInfo.GetState() != storage.StdChunkStateFlow[storage.CompleteState].State {
						chunkInfo.RetryChan <- &storage.StepRetryChan{
							Succeed:           false,
							SessionTimeOutErr: fmt.Errorf("session timeout"),
						}
					}
				}(chunkInfo)
			}
			return
		}
	}
}

func retryMonitor(ctx context.Context, api coreiface.CoreAPI, ss *storage.FileContracts, n *core.IpfsNode, ssID string, test bool) {
	retryQueue := ss.GetRetryQueue()
	if retryQueue == nil {
		log.Error("retry queue is nil")
		return
	}

	// loop over each chunk
	shardIndex := 0
	for shardHash, shardInfo := range ss.ShardInfo {
		go func(shardHash string, shardInfo *storage.Shards, shardIndex int) {
			candidateHost, err := getValidHost(ctx, retryQueue, api, n, test)
			if err != nil {
				sendSessionStatusChan(ss.SessionStatusChan, storage.InitStatus, false, err)
				return
			}
			cfg, err := n.Repo.Config()
			if err != nil {
				sendSessionStatusChan(ss.SessionStatusChan, storage.InitStatus, false, err)
				return
			}
			// init escrow Contract
			escrowContract := escrow.NewContract(cfg, shardHash, n.Identity.Pretty(), candidateHost.Identity, candidateHost.Price)
			halfSignedEscrowContract, err := escrow.SignContractAndMarshal(escrowContract, nil, n.PrivateKey, true)
			if err != nil {
				sendSessionStatusChan(ss.SessionStatusChan, storage.InitStatus, false, err)
				return
			}
			guardContractMeta, err := guard.NewContract(ss, cfg, shardHash, int32(shardIndex))
			if err != nil {
				sendSessionStatusChan(ss.SessionStatusChan, storage.InitStatus, false, err)
				return
			}
			halfSignGuardContract, err := guard.SignedContractAndMarshal(guardContractMeta, nil, n.PrivateKey, true)
			if err != nil {
				sendSessionStatusChan(ss.SessionStatusChan, storage.InitStatus, false, err)
				return
			}
			// build connection with host, init step, could be error or timeout
			go retryProcess(ctx, api, candidateHost, ss, n, halfSignedEscrowContract, halfSignGuardContract, shardHash, ssID, test)

			// monitor each steps if error or time out happens, retry
			// TODO: Change steps
			for curState := 0; curState < len(storage.StdChunkStateFlow); {
				select {
				case chunkRes := <-shardInfo.RetryChan:
					if !chunkRes.Succeed {
						// receiving session time out signal, directly return
						if chunkRes.SessionTimeOutErr != nil {
							log.Error(chunkRes.SessionTimeOutErr)
							return
						}
						// if client itself has some error, no matter how many times it tries,
						// it will fail again, in this case, we don't need retry
						if chunkRes.ClientErr != nil {
							log.Error(chunkRes.ClientErr)
							sendSessionStatusChan(ss.SessionStatusChan, storage.UploadStatus, false, chunkRes.ClientErr)
							return
						}
						// if host error, retry
						if chunkRes.HostErr != nil {
							log.Error(chunkRes.HostErr)
							// increment current host's retry times
							candidateHost.IncrementRetry()
							// if reach retry limit, in retry process will select another host
							// so in channel receiving should also return to 'init'
							curState = storage.InitState
							go retryProcess(ctx, api, candidateHost, ss, n, halfSignedEscrowContract, halfSignGuardContract, shardHash, ssID, test)
						}
					} else {
						// if success with current state, move on to next
						log.Debug("succeed to pass state ", storage.StdChunkStateFlow[curState].State)
						// upload status change happens when one of the chunks turning from init to upload
						// only the first chunk changing state from init can change session status
						if curState == storage.InitState && ss.CompareAndSwap(storage.InitStatus, storage.UploadStatus) {
							// notice monitor current init status finish and to start calculating upload timeout
							sendSessionStatusChan(ss.SessionStatusChan, storage.InitStatus, true, nil)
						}
						curState = chunkRes.CurrentStep + 1
						if curState <= storage.CompleteState {
							shardInfo.SetState(curState)
						}
					}
				case <-time.After(storage.StdChunkStateFlow[curState].TimeOut):
					{
						log.Errorf("StartTime Out on %s with state %s", shardHash, storage.StdChunkStateFlow[curState])
						curState = storage.InitState // reconnect to the host to start over
						candidateHost.IncrementRetry()
						go retryProcess(ctx, api, candidateHost, ss, n, halfSignedEscrowContract, halfSignGuardContract, shardHash, ssID, test)
					}
				}
			}
			shardIndex++
		}(shardHash, shardInfo, shardIndex)
	}
}

func sendSessionStatusChan(channel chan storage.StatusChan, status int, succeed bool, err error) {
	channel <- storage.StatusChan{
		CurrentStep: status,
		Succeed:     succeed,
		Err:         err,
	}
}

func sendStepStateChan(channel chan *storage.StepRetryChan, state int, succeed bool, clientErr error, hostErr error) {
	channel <- &storage.StepRetryChan{
		CurrentStep: state,
		Succeed:     succeed,
		ClientErr:   clientErr,
		HostErr:     hostErr,
	}
}

func retryProcess(ctx context.Context, api coreiface.CoreAPI, candidateHost *storage.HostNode, ss *storage.FileContracts,
	n *core.IpfsNode, halfSignedEscrowContract []byte, halfSignedGuardContract []byte, shardHash string, ssID string, test bool) {
	// record shard info in session
	shard := ss.GetOrDefault(shardHash)

	// if candidate host passed in is not valid, fetch next valid one
	if candidateHost == nil || candidateHost.FailTimes >= FailLimit || candidateHost.RetryTimes >= RetryLimit {
		otherValidHost, err := getValidHost(ctx, ss.RetryQueue, api, n, test)
		// either retry queue is empty or something wrong with retry queue
		if err != nil {
			sendStepStateChan(shard.RetryChan, storage.InitState, false, fmt.Errorf("no host available %v", err), nil)
			return
		}
		candidateHost = otherValidHost
	}

	// parse candidate host's IP and get connected
	_, hostPid, err := ParsePeerParam(candidateHost.Identity)
	if err != nil {
		sendStepStateChan(shard.RetryChan, storage.InitState, false, err, nil)
		return
	}

	shard.UpdateShard(n.Identity, hostPid, candidateHost.Price)
	shard.SetState(storage.InitState)
	// send over contract
	_, err = remote.P2PCall(ctx, n, hostPid, "/storage/upload/init",
		ssID,
		ss.GetFileHash().String(),
		shardHash,
		strconv.FormatInt(candidateHost.Price, 10),
		halfSignedEscrowContract,
		halfSignedGuardContract)
	// fail to connect with retry
	if err != nil {
		sendStepStateChan(shard.RetryChan, storage.InitState, false, nil, err)
	} else {
		sendStepStateChan(shard.RetryChan, storage.InitState, true, nil, nil)
	}
}

// find next available host
func getValidHost(ctx context.Context, retryQueue *storage.RetryQueue, api coreiface.CoreAPI, n *core.IpfsNode, test bool) (*storage.HostNode, error) {
	var candidateHost *storage.HostNode
	for candidateHost == nil {
		if retryQueue.Empty() {
			return nil, fmt.Errorf("retry queue is empty")
		}
		nextHost, err := retryQueue.Poll()
		if err != nil {
			return nil, err
		} else if nextHost.FailTimes >= FailLimit {
			log.Info("Remove Host: ", nextHost)
		} else if nextHost.RetryTimes >= RetryLimit {
			nextHost.IncrementFail()
			err = retryQueue.Offer(nextHost)
			if err != nil {
				return nil, err
			}
		} else {
			// find peer
			pi, err := remote.FindPeer(ctx, n, nextHost.Identity)
			if err != nil {
				// it's normal to fail in finding peer,
				// would give host another chance
				nextHost.IncrementFail()
				log.Error(err)
				err = retryQueue.Offer(nextHost)
				if err != nil {
					return nil, err
				}
				continue
			}
			if err := api.Swarm().Connect(ctx, *pi); err != nil {
				// force connect again
				if err := api.Swarm().Connect(ctx, *pi); err != nil {
					var errTest error
					// in test mode, change the ip to 0.0.0.0
					if test {
						if errTest = changeAddress(pi); errTest == nil {
							errTest = api.Swarm().Connect(ctx, *pi)
						}
					}
					// err can be from change address in test mode or connect again in test mode
					if errTest != nil {
						log.Error(errTest)
						nextHost.IncrementFail()
						err = retryQueue.Offer(nextHost)
						if err != nil {
							return nil, err
						}
						continue
					}
				}
			}
			// if connect successfully, return
			candidateHost = nextHost
		}
	}
	return candidateHost, nil
}

func changeAddress(pinfo *peer.AddrInfo) error {
	parts := ma.Split(pinfo.Addrs[0])
	// change address to 0.0.0.0
	newIP, err := ma.NewMultiaddr("/ip4/0.0.0.0")
	if err != nil {
		return err
	}
	parts[0] = newIP
	newMa := ma.Join(parts[0], parts[1])
	pinfo.Addrs[0] = newMa
	return nil
}

// for client to receive all the half signed contracts
var storageUploadRecvContractCmd = &cmds.Command{
	Helptext: cmds.HelpText{
		Tagline: "For renter client to receive half signed contracts.",
	},
	Arguments: []cmds.Argument{
		cmds.StringArg("escrow-contract", true, false, "Signed Escrow Contract."),
		cmds.StringArg("guard-contract", true, false, "Signed Guard Contract."),
		cmds.StringArg("session-id", true, false, "session ID which render used to store all chunksInfo"),
		cmds.StringArg("shard-hash", true, false, "shard the storage node should fetch."),
	},
	Run: func(req *cmds.Request, res cmds.ResponseEmitter, env cmds.Environment) error {
		// receive contracts
		signedContract := []byte(req.Arguments[0])
		guardContractBytes := []byte(req.Arguments[1])
		var guardContract *guardPb.Contract
		err := proto.Unmarshal(guardContractBytes, guardContract)
		if err != nil {
			return err
		}
		ssID := req.Arguments[2]
		ss, err := storage.GlobalSession.GetSession(ssID)
		if err != nil {
			return err
		}
		shardHash := req.Arguments[3]

		err = ss.IncrementContract(shardHash, signedContract, guardContract)
		if err != nil {
			return err
		}
		// TODO: Modify client err return status
		cfg, err := cmdenv.GetConfig(env)
		if err != nil {
			return err
		}

		var contractRequest *escrowPb.EscrowContractRequest
		if ss.GetCompleteContractNum() == len(ss.ShardInfo) {
			contracts, price, err := storage.PrepareContractFromChunk(ss.ShardInfo)
			if err != nil {
				return err
			}
			contractRequest, err = escrow.NewContractRequest(cfg, contracts, price)
			if err != nil {
				log.Error(err)
				return err
			}
			submitContractRes, err := escrow.SubmitContractToEscrow(cfg, contractRequest)
			if err != nil {
				return err
			}
			go payFullToEscrow(submitContractRes, cfg, ss.GetGuardContracts())
		}
		return nil
	},
}

func payFullToEscrow(response *escrowPb.SignedSubmitContractResult, configuration *config.Config, guardContracts []*guardPb.Contract) {
	privKeyStr := configuration.Identity.PrivKey
	payerPrivKey, err := crypto.ToPrivKey(privKeyStr)
	if err != nil {
		log.Error(err)
		return
	}
	payerPubKey := payerPrivKey.GetPublic()
	payinRequest, err := escrow.NewPayinRequest(response, payerPubKey, payerPrivKey)
	if err != nil {
		log.Error(err)
		return
	}
	payinRes, err := escrow.PayInToEscrow(configuration, payinRequest)
	if err != nil {
		log.Error(err)
		return
	}
	// get escrow sig, add them to guard
	sig := payinRes.EscrowSignature
	for _, guardContract := range guardContracts {
		guardContract.EscrowSignature = sig
		guardContract.EscrowSignedTime = payinRes.Result.EscrowSignedTime
		guardContract.LastModifyTime = time.Now()
	}
	// TODO: upload filemeta to guard
	go UploadFileMetaToGuard()
}

// TODO: after upload persist data in leveldb
func UploadFileMetaToGuard() {

}

var storageUploadProofCmd = &cmds.Command{
	Helptext: cmds.HelpText{
		Tagline: "For client to receive collateral proof.",
	},
	Arguments: []cmds.Argument{
		cmds.StringArg("session-id", true, false, "ID for the entire storage upload session."),
		cmds.StringArg("shard-hash", true, false, "Shard the storage node should fetch."),
	},
	Run: func(req *cmds.Request, res cmds.ResponseEmitter, env cmds.Environment) error {
		ssID := req.Arguments[0]
		ss, err := storage.GlobalSession.GetSession(ssID)
		if err != nil {
			return err
		}
		shardHash := req.Arguments[1]
		// get info from session
		// previous step should have information with channel id and price
		shardInfo, err := ss.GetChunk(shardHash)
		if err != nil {
			if shardInfo != nil {
				sendStepStateChan(shardInfo.RetryChan, storage.CompleteState, false, err, nil)
			}
			return err
		}
		ss.UpdateCompleteChunkNum(1)
		sendStepStateChan(shardInfo.RetryChan, storage.CompleteState, true, nil, nil)

		// check whether all chunk is complete
		if ss.GetCompleteChunks() == len(ss.ShardInfo) {
			// only if all chunks upload success, send the signal to finish current status
			sendSessionStatusChan(ss.SessionStatusChan, storage.UploadStatus, true, nil)
		}
		return nil
	},
}

type UploadRes struct {
	ID string
}

type ChunkRes struct {
	Hash string
	Err  error
}

var storageUploadInitCmd = &cmds.Command{
	Helptext: cmds.HelpText{
		Tagline: "Initialize storage handshake with inquiring client.",
		ShortDescription: `
Storage host opens this endpoint to accept incoming upload/storage requests,
If current host is interested and all validation checks out, host downloads
the chunk and replies back to client for the next challenge step.`,
	},
	Arguments: []cmds.Argument{
		cmds.StringArg("session-id", true, false, "ID for the entire storage upload session."),
		cmds.StringArg("file-hash", true, false, "Root file storage node should fetch (the DAG)."),
		cmds.StringArg("shard-hash", true, false, "Shard the storage node should fetch."),
		cmds.StringArg("price", true, false, "Price per GB in BTT for storing this chunk offered by client."),
		cmds.StringArg("escrow-contract", true, false, "Client's initial escrow contract data."),
		cmds.StringArg("guard-contract-meta", true, false, "Client's initial guard contract meta."),
	},
	RunTimeout: 5 * time.Second,
	Run: func(req *cmds.Request, res cmds.ResponseEmitter, env cmds.Environment) error {
		// check flags
		cfg, err := cmdenv.GetConfig(env)
		if err != nil {
			return err
		}
		if !cfg.Experimental.StorageHostEnabled {
			return fmt.Errorf("storage host api not enabled")
		}

		ssID := req.Arguments[0]
		fileHash, err := cidlib.Parse(req.Arguments[1])
		if err != nil {
			return err
		}
		shardHash := req.Arguments[2]
		price, err := strconv.ParseInt(req.Arguments[3], 10, 64)
		if err != nil {
			return err
		}
		halfSignedEscrowContBytes := req.Arguments[4]
		halfSignedGuardContBytes := req.Arguments[5]
		n, err := cmdenv.GetNode(env)
		if err != nil {
			return err
		}
		pid, ok := remote.GetStreamRequestRemotePeerID(req, n)
		if !ok {
			return fmt.Errorf("fail to get peer ID from request")
		}

		// build session
		sm := storage.GlobalSession
		ss := sm.GetOrDefault(ssID, n.Identity)
		ss.SetFileHash(fileHash)
		ss.SetStatus(storage.InitStatus)
		go controlSessionTimeout(ss)
		shardInfo := ss.GetOrDefault(shardHash)
		shardInfo.UpdateShard(pid, n.Identity, price)
		shardInfo.SetState(storage.InitState)

		sendSessionStatusChan(ss.SessionStatusChan, storage.InitStatus, true, nil)
		// review contract and send back to client
		halfSignedEscrowContract, err := escrow.UnmarshalEscrowContract([]byte(halfSignedEscrowContBytes))
		if err != nil {
			return err
		}
		halfSignedGuardContract, err := guard.UnmarshalGuardContract([]byte(halfSignedGuardContBytes))
		if err != nil {
			return err
		}
		escrowContract := halfSignedEscrowContract.GetContract()
		guardContractMeta := halfSignedGuardContract.ContractMeta
		// get render's public key
		payerPubKey, err := pid.ExtractPublicKey()
		if err != nil {
			return err
		}
		ok, err = crypto.Verify(payerPubKey, escrowContract, halfSignedEscrowContract.GetBuyerSignature())
		if !ok || err != nil {
			return fmt.Errorf("can't verify escrow contract")
		}
		ok, err = crypto.Verify(payerPubKey, &guardContractMeta, halfSignedGuardContract.GetRenterSignature())
		if !ok || err != nil {
			return fmt.Errorf("can't verify guard contract")
		}
		go SignContractAndCheckPayment(shardInfo, shardHash, ssID, n, pid, req, env, halfSignedEscrowContract, halfSignedGuardContract)
		return nil
	},
}

func SignContractAndCheckPayment(shardInfo *storage.Shards, shardHash string, ssID string, n *core.IpfsNode,
	pid peer.ID, req *cmds.Request, env cmds.Environment, escrowSignedContract *escrowPb.SignedEscrowContract, guardSignedContract *guardPb.Contract) {
	// TODO: Check if renter is paid, if so, download file
	//go downloadChunkFromClient(shardInfo, shardHash, ssID, n, pid, req, env)
	escrowContract := escrowSignedContract.GetContract()
	guardContractMeta := guardSignedContract.ContractMeta
	// Sign on the contract
	marshaledSignedEscrowContract, err := escrow.SignContractAndMarshal(escrowContract, escrowSignedContract, n.PrivateKey, false)
	if err != nil {
		log.Error(err)
		return
	}
	marshaledSignedGuardContract, err := guard.SignedContractAndMarshal(&guardContractMeta, guardSignedContract, n.PrivateKey, false)
	if err != nil {
		log.Error(err)
		return
	}
<<<<<<< HEAD
	_, err = p2pCall(n, pid, "/storage/upload/recvcontract", marshaledSignedEscrowContract, marshaledSignedGuardContract, ssID, shardHash)
=======
	_, err = remote.P2PCall(nil, n, pid, "/storage/upload/recvcontract", signedContract, ssID, chunkHash)
>>>>>>> 63de3a40
	if err != nil {
		log.Error(err)
		return
	}
	// TODO: download file from client
	go downloadChunkFromClient(shardInfo, shardHash, ssID, n, pid, req, env)
}

// call escrow service to check if payment is received or not
func periodicallyCheckPaymentFromClient() {
	var isReceivedWithTimeOut bool
	// TODO: isReceivedWithTimeOut := escrow.pay()
	if !isReceivedWithTimeOut {
		//TODO: delete file
	}
}

func downloadChunkFromClient(chunkInfo *storage.Shards, chunkHash string, ssID string, n *core.IpfsNode, pid peer.ID, req *cmds.Request, env cmds.Environment) {
	sm := storage.GlobalSession
	ss := sm.GetOrDefault(ssID, n.Identity)

	chunkInfo.SetState(storage.UploadState)
	api, err := cmdenv.GetApi(env, req)
	if err != nil {
		log.Error(err)
		sendSessionStatusChan(ss.SessionStatusChan, storage.UploadStatus, false, err)
		storage.GlobalSession.Remove(ssID, chunkHash)
		return
	}
	p := path.New(chunkHash)
	file, err := api.Unixfs().Get(context.Background(), p, false)
	if err != nil {
		log.Error(err)
		sendSessionStatusChan(ss.SessionStatusChan, storage.UploadStatus, false, err)
		storage.GlobalSession.Remove(ssID, chunkHash)
		return
	}
	_, err = fileArchive(file, p.String(), false, gzip.NoCompression)
	if err != nil {
		log.Error(err)
		sendSessionStatusChan(ss.SessionStatusChan, storage.UploadStatus, false, err)
		storage.GlobalSession.Remove(ssID, chunkHash)
		return
	}

	// RemoteCall(user, hash) to api/v0/storage/upload/reqc to get chid and ch
	chunkInfo.SetState(storage.ChallengeState)
<<<<<<< HEAD
=======
	reqcBody, err := remote.P2PCall(nil, n, pid, "/storage/upload/reqc", ssID, chunkHash)
	if err != nil {
		log.Error(err)
		sendSessionStatusChan(ss.SessionStatusChan, storage.UploadStatus, false, err)
		storage.GlobalSession.Remove(ssID, chunkHash)
		return
	}
	go solveChallenge(chunkInfo, chunkHash, ssID, reqcBody, n, pid, api, req)
}

func solveChallenge(chunkInfo *storage.Chunk, chunkHash string, ssID string, resBytes []byte, n *core.IpfsNode, pid peer.ID, api coreiface.CoreAPI, req *cmds.Request) {
	sm := storage.GlobalSession
	ss := sm.GetOrDefault(ssID)

	// get challenge object from params
	r := ChallengeRes{}
	if err := json.Unmarshal(resBytes, &r); err != nil {
		log.Error(err)
		sendSessionStatusChan(ss.SessionStatusChan, storage.UploadStatus, false, err)
		storage.GlobalSession.Remove(ssID, chunkHash)
		return
	}
	// find chunk hash cid
	chunkCid, err := cidlib.Parse(chunkHash)
	if err != nil {
		log.Error(err)
		sendSessionStatusChan(ss.SessionStatusChan, storage.UploadStatus, false, err)
		storage.GlobalSession.Remove(ssID, chunkHash)
		return
	}
	// compute challenge on host
	chunkInfo.SetState(storage.SolveState)
	sc, err := storage.NewStorageChallengeResponse(context.Background(), n, api, ss.GetFileHash(), chunkCid, r.ID)
	if err != nil {
		log.Error(err)
		sendSessionStatusChan(ss.SessionStatusChan, storage.UploadStatus, false, err)
		storage.GlobalSession.Remove(ssID, chunkHash)
		return
	}
	if err := sc.SolveChallenge(r.ChunkIndex, r.Nonce); err != nil {
		log.Error(err)
		sendSessionStatusChan(ss.SessionStatusChan, storage.UploadStatus, false, err)
		storage.GlobalSession.Remove(ssID, chunkHash)
		return
	}
	// update session to store challenge info there
	chunkInfo.UpdateChallenge(sc)

	// RemoteCall(user, CHID, CHR) to get signedPayment
	chunkInfo.SetState(storage.VerifyState)
	//signedPaymentBody, err := p2pCall(n, pid, "/storage/upload/respc", ssID, sc.Hash, chunkHash)
	//if err != nil {
	//	log.Error(err)
	//	sendSessionStatusChan(ss.SessionStatusChan, storage.UploadStatus, false, err)
	//	storage.GlobalSession.Remove(ssID, chunkHash)
	//	return
	//}
	//go completePayment(chunkInfo, chunkHash, ssID, signedPaymentBody, n, pid)
}

func completePayment(chunkInfo *storage.Chunk, chunkHash string, ssID string, resBytes []byte, n *core.IpfsNode, pid peer.ID) {
	sm := storage.GlobalSession
	ss := sm.GetOrDefault(ssID)

	payment := PaymentRes{}
	if err := json.Unmarshal(resBytes, &payment); err != nil {
		log.Error(err)
		sendSessionStatusChan(ss.SessionStatusChan, storage.UploadStatus, false, err)
		storage.GlobalSession.Remove(ssID, chunkHash)
		return
	}
	var halfSignedChannelState ledgerpb.SignedChannelState
	err := proto.Unmarshal(payment.SignedPayment, &halfSignedChannelState)
	if err != nil {
		log.Error(err)
		sendSessionStatusChan(ss.SessionStatusChan, storage.UploadStatus, false, err)
		storage.GlobalSession.Remove(ssID, chunkHash)
		return
	}

	chunkInfo.SetState(storage.CompleteState)
	_, err = remote.P2PCall(nil, n, pid, "/storage/upload/proof", "proof", ssID, chunkHash)
	if err != nil {
		log.Error(err)
		sendSessionStatusChan(ss.SessionStatusChan, storage.UploadStatus, false, err)
		return
	}
	sendSessionStatusChan(ss.SessionStatusChan, storage.UploadStatus, true, nil)
>>>>>>> 63de3a40
}

type ChallengeRes struct {
	ID         string
	ChunkIndex int
	Nonce      string
}

// TODO: refactor the code for guard to use
var storageUploadRequestChallengeCmd = &cmds.Command{
	Helptext: cmds.HelpText{
		Tagline: "Request for a client challenge from storage host.",
		ShortDescription: `
Client opens this endpoint for interested hosts to ask for a challenge.
A challenge contains a random file chunk hash and a nonce for hosts to hash
the contents and nonce together to produce a final challenge response.`,
	},
	Arguments: []cmds.Argument{
		cmds.StringArg("session-id", true, false, "ID for the entire storage upload session."),
		cmds.StringArg("chunk-hash", true, false, "Shards the storage node should fetch."),
	},
	RunTimeout: 3 * time.Second,
	Run: func(req *cmds.Request, res cmds.ResponseEmitter, env cmds.Environment) error {
		ssID := req.Arguments[0]
		ss, err := storage.GlobalSession.GetSession(ssID)
		if err != nil {
			return err
		}
		chunkHash := req.Arguments[1]
		// previous step should have information with channel id and price
		chunkInfo, err := ss.GetChunk(chunkHash)
		if err != nil {
			return err
		}
		// if client receive this call, means at least finish upload state
		sendStepStateChan(chunkInfo.RetryChan, storage.UploadState, true, nil, nil)

		cfg, err := cmdenv.GetConfig(env)
		if err != nil {
			sendStepStateChan(chunkInfo.RetryChan, storage.ChallengeState, false, err, nil)
			return err
		}
		if !cfg.Experimental.StorageClientEnabled {
			err := fmt.Errorf("storage client api not enabled")
			sendStepStateChan(chunkInfo.RetryChan, storage.ChallengeState, false, err, nil)
			return err
		}

		n, err := cmdenv.GetNode(env)
		if err != nil {
			sendStepStateChan(chunkInfo.RetryChan, storage.ChallengeState, false, err, nil)
			return err
		}
		api, err := cmdenv.GetApi(env, req)
		if err != nil {
			sendStepStateChan(chunkInfo.RetryChan, storage.ChallengeState, false, err, nil)
			return err
		}
		cid, err := cidlib.Parse(chunkHash)
		if err != nil {
			sendStepStateChan(chunkInfo.RetryChan, storage.ChallengeState, false, err, nil)
			return err
		}

		// when multi-process talking to multiple hosts, different cids can only generate one storage challenge,
		// and stored the latest one in session map
		sch, err := chunkInfo.SetChallenge(req.Context, n, api, ss.FileHash, cid)
		if err != nil {
			sendStepStateChan(chunkInfo.RetryChan, storage.ChallengeState, false, err, nil)
			return err
		}
		// challenge state finish, and waits for host to solve challenge
		sendStepStateChan(chunkInfo.RetryChan, storage.ChallengeState, true, nil, nil)

		out := &ChallengeRes{
			ID:         sch.ID,
			ChunkIndex: sch.CIndex,
			Nonce:      sch.Nonce,
		}
		return cmds.EmitOnce(res, out)
	},
	Type: ChallengeRes{},
}

//  TODO: refactor the code for guard to use
var storageUploadResponseChallengeCmd = &cmds.Command{
	Helptext: cmds.HelpText{
		Tagline: "Respond to client challenge from storage host.",
		ShortDescription: `
Client opens this endpoint for interested hosts to respond with a previous
challenge's response. If response is valid, client returns signed payment
signature back to the host to complete payment.`,
	},
	Arguments: []cmds.Argument{
		cmds.StringArg("session-id", true, false, "Shards the storage node should fetch."),
		cmds.StringArg("challenge-hash", true, false, "Challenge response back to uploader."),
		cmds.StringArg("chunk-hash", true, false, "Shards the storage node should fetch."),
	},
	RunTimeout: 3 * time.Second,
	Run: func(req *cmds.Request, res cmds.ResponseEmitter, env cmds.Environment) error {
		ssID := req.Arguments[0]
		ss, err := storage.GlobalSession.GetSession(ssID)
		if err != nil {
			return err
		}

		challengeHash := req.Arguments[1]
		chunkHash := req.Arguments[2]
		// get info from session
		// previous step should have information with channel id and price
		chunkInfo, err := ss.GetChunk(chunkHash)
		if err != nil {
			return err
		}

		// pre-check
		cfg, err := cmdenv.GetConfig(env)
		if err != nil {
			sendStepStateChan(chunkInfo.RetryChan, storage.SolveState, false, err, nil)
			return err
		}
		if !cfg.Experimental.StorageClientEnabled {
			sendStepStateChan(chunkInfo.RetryChan, storage.SolveState, false, err, nil)
			return fmt.Errorf("storage client api not enabled")
		}

		// time out check
		// the time host solved the challenge,
		// is the time we used call challengeTimeOut
		// if client didn't receive succeed state in time,
		// monitor would notice the timeout
		sendStepStateChan(chunkInfo.RetryChan, storage.SolveState, true, nil, nil)
		// verify challenge
		if chunkInfo.Challenge.Hash != challengeHash {
			err := fmt.Errorf("fail to verify challenge")
			sendStepStateChan(chunkInfo.RetryChan, storage.VerifyState, false, nil, err)
			return err
		}
		sendStepStateChan(chunkInfo.RetryChan, storage.VerifyState, true, nil, nil)

		// from client's perspective, prepared payment finished
		// but the actual payment does not.
		// only the complete state timeOut or receiving error means
		// host having trouble with either agreeing on payment or closing channel
		sendStepStateChan(chunkInfo.RetryChan, storage.PaymentState, true, nil, nil)
		r := &PaymentRes{}
		return cmds.EmitOnce(res, r)
	},
	Type: PaymentRes{},
}

type PaymentRes struct {
	SignedPayment []byte
}

var storageHostsCmd = &cmds.Command{
	Helptext: cmds.HelpText{
		Tagline: "Interact with information on hosts.",
		ShortDescription: `
Host information is synchronized from btfs-hub and saved in local datastore.`,
	},
	Subcommands: map[string]*cmds.Command{
		"info": storageHostsInfoCmd,
		"sync": storageHostsSyncCmd,
	},
}

var storageHostsInfoCmd = &cmds.Command{
	Helptext: cmds.HelpText{
		Tagline: "Display saved host information.",
		ShortDescription: `
This command displays saved information from btfs-hub under multiple modes.
Each mode ranks hosts based on its criteria and is randomized based on current node location.

Mode options include:
- "score": top overall score
- "geo":   closest location
- "rep":   highest reputation
- "price": lowest price
- "speed": highest transfer speed
- "all":   all existing hosts`,
	},
	Options: []cmds.Option{
		cmds.StringOption(hostInfoModeOptionName, "m", "Hosts info showing mode.").WithDefault(hub.HubModeAll),
	},
	PreRun: func(req *cmds.Request, env cmds.Environment) error {
		cfg, err := cmdenv.GetConfig(env)
		if err != nil {
			return err
		}
		if !cfg.Experimental.StorageClientEnabled {
			return fmt.Errorf("storage client api not enabled")
		}

		mode, _ := req.Options[hostInfoModeOptionName].(string)
		return hub.CheckValidMode(mode)
	},
	Run: func(req *cmds.Request, res cmds.ResponseEmitter, env cmds.Environment) error {
		mode, _ := req.Options[hostInfoModeOptionName].(string)

		n, err := cmdenv.GetNode(env)
		if err != nil {
			return err
		}

		nodes, err := storage.GetHostsFromDatastore(req.Context, n, mode, 0)
		if err != nil {
			return err
		}

		return cmds.EmitOnce(res, &HostInfoRes{nodes})
	},
	Type: HostInfoRes{},
}

type HostInfoRes struct {
	Nodes []*hubpb.Host
}

var storageHostsSyncCmd = &cmds.Command{
	Helptext: cmds.HelpText{
		Tagline: "Synchronize host information from btfs-hub.",
		ShortDescription: `
This command synchronizes information from btfs-hub using multiple modes.
Each mode ranks hosts based on its criteria and is randomized based on current node location.

Mode options include:
- "score": top overall score
- "geo":   closest location
- "rep":   highest reputation
- "price": lowest price
- "speed": highest transfer speed
- "all":   update existing hosts`,
	},
	Options: []cmds.Option{
		cmds.StringOption(hostSyncModeOptionName, "m", "Hosts syncing mode.").WithDefault(hub.HubModeScore),
	},
	PreRun: func(req *cmds.Request, env cmds.Environment) error {
		cfg, err := cmdenv.GetConfig(env)
		if err != nil {
			return err
		}
		if !cfg.Experimental.StorageClientEnabled {
			return fmt.Errorf("storage client api not enabled")
		}

		mode, _ := req.Options[hostSyncModeOptionName].(string)
		return hub.CheckValidMode(mode)
	},
	Run: func(req *cmds.Request, res cmds.ResponseEmitter, env cmds.Environment) error {
		mode, _ := req.Options[hostSyncModeOptionName].(string)

		n, err := cmdenv.GetNode(env)
		if err != nil {
			return err
		}

		return SyncHosts(req.Context, n, mode)
	},
}

func SyncHosts(ctx context.Context, node *core.IpfsNode, mode string) error {
	nodes, err := hub.QueryHub(ctx, node, mode)
	if err != nil {
		return err
	}
	return storage.SaveHostsIntoDatastore(ctx, node, mode, nodes)
}

var storageInfoCmd = &cmds.Command{
	Helptext: cmds.HelpText{
		Tagline: "Show storage host information.",
		ShortDescription: `
This command displays host information synchronized from the BTFS network.
By default it shows local host node information.`,
	},
	Arguments: []cmds.Argument{
		cmds.StringArg("peer-id", false, false, "Peer ID to show storage-related information. Default to self").EnableStdin(),
	},
	Run: func(req *cmds.Request, res cmds.ResponseEmitter, env cmds.Environment) error {
		cfg, err := cmdenv.GetConfig(env)
		if err != nil {
			return err
		}
		if len(req.Arguments) > 0 {
			if !cfg.Experimental.StorageClientEnabled {
				return fmt.Errorf("storage client api not enabled")
			}
		} else if !cfg.Experimental.StorageHostEnabled {
			return fmt.Errorf("storage host api not enabled")
		}

		n, err := cmdenv.GetNode(env)
		if err != nil {
			return err
		}

		// Default to self
		var peerID string
		if len(req.Arguments) > 0 {
			peerID = req.Arguments[0]
		} else {
			peerID = n.Identity.Pretty()
		}

		data, err := GetSettings(req.Context, cfg.Services.HubDomain, peerID, n.Repo.Datastore())
		if err != nil {
			return err
		}
		return cmds.EmitOnce(res, data)
	},
	Type: hubpb.SettingsData{},
}

func GetSettings(ctx context.Context, addr string, peerId string, rds ds.Datastore) (*hubpb.SettingsData, error) {
	// get from LevelDB
	b, err := rds.Get(storage.GetHostStorageKey(peerId))
	if err == nil {
		data := new(hubpb.SettingsData)
		err = proto.Unmarshal(b, data)
		if err != nil {
			return nil, err
		}
		return data, nil
	}

	// get from remote
	var (
		resp *hubpb.SettingsResp
	)
	err = grpc.HubQueryClient(addr).WithContext(ctx, func(ctx context.Context, client hubpb.HubQueryServiceClient) error {
		req := new(hubpb.SettingsReq)
		req.Id = peerId
		resp, err = client.GetSettings(ctx, req)
		return err
	})
	if err != nil {
		return nil, err
	}

	// save to rds
	bytes, err := proto.Marshal(resp.SettingsData)
	if err != nil {
		return nil, err
	}
	err = rds.Put(storage.GetHostStorageKey(peerId), bytes)
	if err != nil {
		return nil, err
	}

	return resp.SettingsData, nil
}

var storageAnnounceCmd = &cmds.Command{
	Helptext: cmds.HelpText{
		Tagline: "Update and announce storage host information.",
		ShortDescription: `
This command updates host information and broadcasts to the BTFS network.`,
	},
	Options: []cmds.Option{
		cmds.Uint64Option(hostStoragePriceOptionName, "s", "Max price per GB of storage in BTT."),
		cmds.Uint64Option(hostBandwidthPriceOptionName, "b", "Max price per MB of bandwidth in BTT."),
		cmds.Uint64Option(hostCollateralPriceOptionName, "cl", "Max collateral stake per hour per GB in BTT."),
		cmds.FloatOption(hostBandwidthLimitOptionName, "l", "Max bandwidth limit per MB/s."),
		cmds.Uint64Option(hostStorageTimeMinOptionName, "d", "Min number of days for storage."),
	},
	Run: func(req *cmds.Request, res cmds.ResponseEmitter, env cmds.Environment) error {
		cfg, err := cmdenv.GetConfig(env)
		if err != nil {
			return err
		}
		if !cfg.Experimental.StorageHostEnabled {
			return fmt.Errorf("storage host api not enabled")
		}

		sp, spFound := req.Options[hostStoragePriceOptionName].(uint64)
		bp, bpFound := req.Options[hostBandwidthPriceOptionName].(uint64)
		cp, cpFound := req.Options[hostCollateralPriceOptionName].(uint64)
		bl, blFound := req.Options[hostBandwidthLimitOptionName].(float64)
		stm, stmFound := req.Options[hostStorageTimeMinOptionName].(uint64)

		n, err := cmdenv.GetNode(env)
		if err != nil {
			return err
		}

		rds := n.Repo.Datastore()

		selfKey := storage.GetHostStorageKey(n.Identity.Pretty())
		b, err := rds.Get(selfKey)
		// If key not found, create new
		if err != nil && err != ds.ErrNotFound {
			return err
		}

		var ns info.NodeStorage
		if err == nil {
			// TODO: Set default values if unset
			err = json.Unmarshal(b, &ns)
			if err != nil {
				return err
			}
		}

		// Update fields if set
		if spFound {
			ns.StoragePriceAsk = sp
		}
		if bpFound {
			ns.BandwidthPriceAsk = bp
		}
		if cpFound {
			ns.CollateralStake = cp
		}
		if blFound {
			ns.BandwidthLimit = bl
		}
		if stmFound {
			ns.StorageTimeMin = stm
		}

		nb, err := json.Marshal(ns)
		if err != nil {
			return err
		}

		err = rds.Put(selfKey, nb)
		if err != nil {
			return err
		}

		return nil
	},
}

type StatusRes struct {
	Status   string
	FileHash string
	Chunks   map[string]*ChunkStatus
}

type ChunkStatus struct {
	Price  int64
	Host   string
	Status string
}

var storageUploadStatusCmd = &cmds.Command{
	Helptext: cmds.HelpText{
		Tagline: "Check storage upload and payment status (From client's perspective).",
		ShortDescription: `
This command print upload and payment status by the time queried.`,
	},
	Arguments: []cmds.Argument{
		cmds.StringArg("session-id", true, false, "ID for the entire storage upload session.").EnableStdin(),
	},
	Run: func(req *cmds.Request, res cmds.ResponseEmitter, env cmds.Environment) error {
		status := &StatusRes{}
		// check and get session info from sessionMap
		ssID := req.Arguments[0]
		ss, err := storage.GlobalSession.GetSession(ssID)
		if err != nil {
			return err
		}

		// check if checking request from host or client
		cfg, err := cmdenv.GetConfig(env)
		if err != nil {
			return err
		}
		if !cfg.Experimental.StorageClientEnabled || !cfg.Experimental.StorageHostEnabled {
			return fmt.Errorf("storage client/host api not enabled")
		}

		// get chunks info from session
		status.Status = ss.GetStatus()
		status.FileHash = ss.GetFileHash().String()
		chunks := make(map[string]*ChunkStatus)
		status.Chunks = chunks
		for hash, info := range ss.ShardInfo {
			c := &ChunkStatus{
				Price:  info.GetPrice(),
				Host:   info.Receiver.String(),
				Status: info.GetState(),
			}
			chunks[hash] = c
		}
		return res.Emit(status)
	},
	Type: StatusRes{},
}

var storageChallengeCmd = &cmds.Command{
	Helptext: cmds.HelpText{
		Tagline: "Interact with storage challenge requests and responses.",
		ShortDescription: `
These commands contain both client-side and host-side challenge functions.`,
	},
	Subcommands: map[string]*cmds.Command{
		"request":  storageChallengeRequestCmd,
		"response": storageChallengeResponseCmd,
	},
}

var storageChallengeRequestCmd = &cmds.Command{
	Helptext: cmds.HelpText{
		Tagline: "Challenge storage hosts with Proof-of-Storage requests.",
		ShortDescription: `
This command challenges storage hosts on behalf of a client to see if hosts
still store a piece of file (usually a shard) as agreed in storage contract.`,
	},
	Arguments: append([]cmds.Argument{
		cmds.StringArg("peer-id", true, false, "Host Peer ID to send challenge requests."),
	}, storageChallengeResponseCmd.Arguments...), // append pass-through arguments
	RunTimeout: 5 * time.Second, // TODO: consider slow networks?
	Run: func(req *cmds.Request, res cmds.ResponseEmitter, env cmds.Environment) error {
		cfg, err := cmdenv.GetConfig(env)
		if err != nil {
			return err
		}
		if !cfg.Experimental.StorageClientEnabled {
			return fmt.Errorf("storage client api not enabled")
		}

		n, err := cmdenv.GetNode(env)
		if err != nil {
			return err
		}

		// Check if peer is reachable
		pi, err := remote.FindPeer(req.Context, n, req.Arguments[0])
		if err != nil {
			return err
		}
		// Pass arguments through to host response endpoint
		resp, err := remote.P2PCallStrings(req.Context, n, pi.ID, "/storage/challenge/response",
			req.Arguments[1:]...)
		if err != nil {
			return err
		}

		var scr StorageChallengeRes
		err = json.Unmarshal(resp, &scr)
		if err != nil {
			return err
		}

		return cmds.EmitOnce(res, &scr)
	},
	Type: StorageChallengeRes{},
}

type StorageChallengeRes struct {
	Answer string
}

var storageChallengeResponseCmd = &cmds.Command{
	Helptext: cmds.HelpText{
		Tagline: "Storage host responds to Proof-of-Storage requests.",
		ShortDescription: `
This command (on host) reads the challenge question and returns the answer to
the challenge request back to the caller.`,
	},
	Arguments: []cmds.Argument{
		cmds.StringArg("contract-id", true, false, "Contract ID associated with the challenge requests."),
		cmds.StringArg("file-hash", true, false, "File root multihash for the data stored at this host."),
		cmds.StringArg("shard-hash", true, false, "Shard multihash for the data stored at this host."),
		cmds.StringArg("chunk-index", true, false, "Chunk index for this challenge. Chunks available on this host include root + metadata + shard chunks."),
		cmds.StringArg("nonce", true, false, "Nonce for this challenge. A random UUIDv4 string."),
	},
	RunTimeout: 3 * time.Second, // TODO: consider large files?
	Run: func(req *cmds.Request, res cmds.ResponseEmitter, env cmds.Environment) error {
		cfg, err := cmdenv.GetConfig(env)
		if err != nil {
			return err
		}
		if !cfg.Experimental.StorageHostEnabled {
			return fmt.Errorf("storage host api not enabled")
		}

		n, err := cmdenv.GetNode(env)
		if err != nil {
			return err
		}

		api, err := cmdenv.GetApi(env, req)
		if err != nil {
			return err
		}

		// TODO: Check if host store has this contract id
		fileHash, err := cidlib.Parse(req.Arguments[1])
		if err != nil {
			return err
		}
		shardHash, err := cidlib.Parse(req.Arguments[2])
		if err != nil {
			return err
		}
		chunkIndex, err := strconv.Atoi(req.Arguments[3])
		if err != nil {
			return err
		}
		nonce := req.Arguments[4]
		// Challenge ID is not relevant here because it's a sync operation
		sc, err := storage.NewStorageChallengeResponse(req.Context, n, api, fileHash, shardHash, "")
		if err != nil {
			return err
		}
		err = sc.SolveChallenge(chunkIndex, nonce)
		if err != nil {
			return err
		}

		return cmds.EmitOnce(res, &StorageChallengeRes{Answer: sc.Hash})
	},
	Type: StorageChallengeRes{},
}<|MERGE_RESOLUTION|>--- conflicted
+++ resolved
@@ -764,11 +764,7 @@
 		log.Error(err)
 		return
 	}
-<<<<<<< HEAD
-	_, err = p2pCall(n, pid, "/storage/upload/recvcontract", marshaledSignedEscrowContract, marshaledSignedGuardContract, ssID, shardHash)
-=======
-	_, err = remote.P2PCall(nil, n, pid, "/storage/upload/recvcontract", signedContract, ssID, chunkHash)
->>>>>>> 63de3a40
+	_, err = remote.P2PCall(nil, n, pid, "/storage/upload/recvcontract", marshaledSignedEscrowContract, marshaledSignedGuardContract, ssID, shardHash)
 	if err != nil {
 		log.Error(err)
 		return
@@ -816,97 +812,6 @@
 
 	// RemoteCall(user, hash) to api/v0/storage/upload/reqc to get chid and ch
 	chunkInfo.SetState(storage.ChallengeState)
-<<<<<<< HEAD
-=======
-	reqcBody, err := remote.P2PCall(nil, n, pid, "/storage/upload/reqc", ssID, chunkHash)
-	if err != nil {
-		log.Error(err)
-		sendSessionStatusChan(ss.SessionStatusChan, storage.UploadStatus, false, err)
-		storage.GlobalSession.Remove(ssID, chunkHash)
-		return
-	}
-	go solveChallenge(chunkInfo, chunkHash, ssID, reqcBody, n, pid, api, req)
-}
-
-func solveChallenge(chunkInfo *storage.Chunk, chunkHash string, ssID string, resBytes []byte, n *core.IpfsNode, pid peer.ID, api coreiface.CoreAPI, req *cmds.Request) {
-	sm := storage.GlobalSession
-	ss := sm.GetOrDefault(ssID)
-
-	// get challenge object from params
-	r := ChallengeRes{}
-	if err := json.Unmarshal(resBytes, &r); err != nil {
-		log.Error(err)
-		sendSessionStatusChan(ss.SessionStatusChan, storage.UploadStatus, false, err)
-		storage.GlobalSession.Remove(ssID, chunkHash)
-		return
-	}
-	// find chunk hash cid
-	chunkCid, err := cidlib.Parse(chunkHash)
-	if err != nil {
-		log.Error(err)
-		sendSessionStatusChan(ss.SessionStatusChan, storage.UploadStatus, false, err)
-		storage.GlobalSession.Remove(ssID, chunkHash)
-		return
-	}
-	// compute challenge on host
-	chunkInfo.SetState(storage.SolveState)
-	sc, err := storage.NewStorageChallengeResponse(context.Background(), n, api, ss.GetFileHash(), chunkCid, r.ID)
-	if err != nil {
-		log.Error(err)
-		sendSessionStatusChan(ss.SessionStatusChan, storage.UploadStatus, false, err)
-		storage.GlobalSession.Remove(ssID, chunkHash)
-		return
-	}
-	if err := sc.SolveChallenge(r.ChunkIndex, r.Nonce); err != nil {
-		log.Error(err)
-		sendSessionStatusChan(ss.SessionStatusChan, storage.UploadStatus, false, err)
-		storage.GlobalSession.Remove(ssID, chunkHash)
-		return
-	}
-	// update session to store challenge info there
-	chunkInfo.UpdateChallenge(sc)
-
-	// RemoteCall(user, CHID, CHR) to get signedPayment
-	chunkInfo.SetState(storage.VerifyState)
-	//signedPaymentBody, err := p2pCall(n, pid, "/storage/upload/respc", ssID, sc.Hash, chunkHash)
-	//if err != nil {
-	//	log.Error(err)
-	//	sendSessionStatusChan(ss.SessionStatusChan, storage.UploadStatus, false, err)
-	//	storage.GlobalSession.Remove(ssID, chunkHash)
-	//	return
-	//}
-	//go completePayment(chunkInfo, chunkHash, ssID, signedPaymentBody, n, pid)
-}
-
-func completePayment(chunkInfo *storage.Chunk, chunkHash string, ssID string, resBytes []byte, n *core.IpfsNode, pid peer.ID) {
-	sm := storage.GlobalSession
-	ss := sm.GetOrDefault(ssID)
-
-	payment := PaymentRes{}
-	if err := json.Unmarshal(resBytes, &payment); err != nil {
-		log.Error(err)
-		sendSessionStatusChan(ss.SessionStatusChan, storage.UploadStatus, false, err)
-		storage.GlobalSession.Remove(ssID, chunkHash)
-		return
-	}
-	var halfSignedChannelState ledgerpb.SignedChannelState
-	err := proto.Unmarshal(payment.SignedPayment, &halfSignedChannelState)
-	if err != nil {
-		log.Error(err)
-		sendSessionStatusChan(ss.SessionStatusChan, storage.UploadStatus, false, err)
-		storage.GlobalSession.Remove(ssID, chunkHash)
-		return
-	}
-
-	chunkInfo.SetState(storage.CompleteState)
-	_, err = remote.P2PCall(nil, n, pid, "/storage/upload/proof", "proof", ssID, chunkHash)
-	if err != nil {
-		log.Error(err)
-		sendSessionStatusChan(ss.SessionStatusChan, storage.UploadStatus, false, err)
-		return
-	}
-	sendSessionStatusChan(ss.SessionStatusChan, storage.UploadStatus, true, nil)
->>>>>>> 63de3a40
 }
 
 type ChallengeRes struct {
