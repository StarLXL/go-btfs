--- conflicted
+++ resolved
@@ -1,14 +1,8 @@
 package guard
 
 import (
-<<<<<<< HEAD
-	"context"
-	"fmt"
-	"github.com/tron-us/go-btfs-common/utils/grpc"
-=======
 	"github.com/gogo/protobuf/proto"
 	ic "github.com/libp2p/go-libp2p-core/crypto"
->>>>>>> 0fa0ab97
 	"time"
 
 	config "github.com/TRON-US/go-btfs-config"
@@ -43,36 +37,6 @@
 	}, nil
 }
 
-func SignedContractAndMarshal(meta *guardPb.ContractMeta, cont *guardPb.Contract, privKey ic.PrivKey, isPayer bool) ([]byte, error) {
-	sig, err := crypto.Sign(privKey, meta)
-	if err != nil {
-		return nil, err
-	}
-	if cont == nil {
-		cont = &guardPb.Contract{
-			ContractMeta:   *meta,
-			LastModifyTime: time.Now(),
-		}
-	} else {
-		cont.LastModifyTime = time.Now()
-	}
-	if isPayer {
-		cont.RenterSignature = sig
-	} else {
-		cont.HostSignature = sig
-	}
-	return proto.Marshal(cont)
-}
-
-func UnmarshalGuardContract(marshaledBody []byte) (*guardPb.Contract, error) {
-	signedContract := &guardPb.Contract{}
-	err := proto.Unmarshal(marshaledBody, signedContract)
-	if err != nil {
-		return nil, err
-	}
-	return signedContract, nil
-}
-
 func getGuardAndEscrowPid(configuration *config.Config) (peer.ID, peer.ID, error) {
 	escrowPid, err := pidFromString(configuration.Services.EscrowPubKeys[0])
 	if err != nil {
@@ -80,26 +44,7 @@
 	}
 	guardPid, err := pidFromString(configuration.Services.GuardPubKeys[0])
 	if err != nil {
-<<<<<<< HEAD
-		return nil, err
-	}
-	fileStoreMeta := guardPb.FileStoreMeta{
-		RenterPid:        session.Renter.Pretty(),
-		FileHash:         session.FileHash.KeyString(),
-		FileSize:         2000000000, // default??
-		RentStart:        time.Now(),
-		RentEnd:          endTime,
-		CheckFrequency:   0,
-		GuardFee:         0,
-		EscrowFee:        0,
-		ShardCount:       int32(len(session.ShardInfo)),
-		MinimumShards:    10,
-		RecoverThreshold: 20,
-		EscrowPid:        escrowPid.Pretty(),
-		GuardPid:         guardPid.Pretty(),
-=======
 		return "", "", err
->>>>>>> 0fa0ab97
 	}
 	return guardPid, escrowPid, err
 }
